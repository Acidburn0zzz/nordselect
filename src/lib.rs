//! NordSelect is a small library to find the best NordVPN servers for your needs.
//!
//! Included is a small CLI that uses most of the functionality. Usage of that can be found
//! [here](https://editicalu.github.io/nordselect)
//!
//!
//! # Example
//! ```
//! use nordselect::{CategoryType, Protocol, Servers};
//!
//! fn main() {
//!     // Get data
//!     let mut servers = Servers::from_api().unwrap();
//!
//!     // Filter: only servers in Canada
//!     servers.filter_country("CA");
//!     // Filter: only TCP compatible servers
//!     servers.filter_protocol(nordselect::Protocol::Tcp);
//!     // Filter: only standard servers
//!     servers.filter_category(CategoryType::Standard);
//!
//!     // Sort the servers on load.
//!     servers.sort_load();
//!
//!     assert!(servers.perfect_server().is_some());
//! }
//! ```

extern crate regex;
extern crate reqwest;
#[macro_use]
extern crate serde_derive;
extern crate oping;
extern crate serde;
extern crate serde_json;

pub mod filters;
pub mod servers;

<<<<<<< HEAD
pub use servers::CategoryType;
=======
>>>>>>> 616ff0b7
pub use servers::Protocol;
pub use servers::Server;
pub use servers::ServerCategory;
pub use servers::Servers;<|MERGE_RESOLUTION|>--- conflicted
+++ resolved
@@ -37,10 +37,6 @@
 pub mod filters;
 pub mod servers;
 
-<<<<<<< HEAD
-pub use servers::CategoryType;
-=======
->>>>>>> 616ff0b7
 pub use servers::Protocol;
 pub use servers::Server;
 pub use servers::ServerCategory;
