--- conflicted
+++ resolved
@@ -88,12 +88,8 @@
     pub proxy_ssl_cybersec: bool,
 }
 
-<<<<<<< HEAD
-#[derive(Debug, Deserialize, PartialEq, Clone)]
-=======
 #[derive(Debug, Deserialize)]
 /// The way servers are represented in the API response.
->>>>>>> 616ff0b7
 struct ApiServer {
     /// The country this server is located in.
     pub flag: String,
@@ -102,20 +98,12 @@
     /// The current load on this server.
     pub load: u8,
     /// Categories this server is in.
-<<<<<<< HEAD
-    pub categories: Vec<Category>,
-=======
     pub categories: Vec<ApiCategory>,
->>>>>>> 616ff0b7
     /// Features of the server
     pub features: Features,
 }
 
-<<<<<<< HEAD
-#[derive(Debug, Deserialize, PartialEq, Clone)]
-=======
 #[derive(Debug, Clone)]
->>>>>>> 616ff0b7
 /// A server by NordVPN.
 pub struct Server {
     /// The country this server is located in.
@@ -125,11 +113,7 @@
     /// The current load on this server.
     pub load: u8,
     /// Categories this server is in.
-<<<<<<< HEAD
-    pub categories: Vec<CategoryType>,
-=======
     pub categories: Vec<ServerCategory>,
->>>>>>> 616ff0b7
     /// Features of the server
     pub features: Features,
     pub ping: Option<usize>,
@@ -259,11 +243,7 @@
 impl Servers {
     /// Filters the servers on a certain category.
     #[deprecated(since = "0.3.3", note = "please use `CategoryFilter` instead")]
-<<<<<<< HEAD
-    pub fn filter_category(&mut self, category: CategoryType) {
-=======
     pub fn filter_category(&mut self, category: ServerCategory) {
->>>>>>> 616ff0b7
         (&mut self.servers).retain(|server| server.categories.contains(&category));
     }
 
